from importlib.machinery import SourceFileLoader
import os

from setuptools import find_packages, setup

lookout_core = SourceFileLoader("lookout", "./lookout/core/__init__.py").load_module()

with open(os.path.join(os.path.dirname(__file__), "README.md")) as f:
    long_description = f.read()

tests_require = ["docker>=3.4.0,<4.0"]
exclude_packages = ("lookout.core.tests",) \
    if not os.getenv("LOOKOUT_SDK_ML_SETUP_INCLUDE_TESTS", False) else ()

setup(
    name="lookout-sdk-ml",
    description="Lookout Python SDK for stateful source code analyzers, typically using "
                "Machine Learning.",
    long_description=long_description,
    long_description_content_type="text/markdown",
    version=lookout_core.__version__,
    license="Apache-2.0",
    author="source{d}",
    author_email="machine-learning@sourced.tech",
    url="https://github.com/src-d/lookout-sdk-ml",
    download_url="https://github.com/src-d/lookout-sdk-ml",
    packages=find_packages(exclude=exclude_packages),
    namespace_packages=["lookout"],
    entry_points={
        "console_scripts": ["analyzer=lookout.__main__:main"],
    },
    keywords=["machine learning on source code", "babelfish", "lookout"],
    install_requires=[
        "bblfsh>=2.12.7,<3.0",
        "stringcase>=1.2.0,<2.0",
        "sqlalchemy>=1.0.0,<2.0",
        "sqlalchemy-utils>=0.33,<2.0",
        "pympler>=0.5,<2.0",
        "cachetools>=2.0,<3.0",
        "configargparse>=0.13,<2.0",
        "humanfriendly>=4.0,<5.0",
        "psycopg2-binary>=2.7,<3.0",
        "modelforge>=0.9.3,<0.10.0",
<<<<<<< HEAD
        "lookout-sdk>=0.2.0,<0.3",
        "tqdm>=4.28.1,<5.0",
=======
        "requirements-parser>=0.2.0,<2.0",
        "lookout-sdk>=0.4.1,<0.5",
>>>>>>> 5b7ebc90
        "typing;python_version<'3.5'",
    ],
    extras_require={
        "test": tests_require,
    },
    tests_require=tests_require,
    package_data={"": ["../license.md", "README.md", "../requirements.txt"],
                  "lookout.core": ["container/*", "examples/*.py"]},
    classifiers=[
        "Development Status :: 4 - Beta",
        "Environment :: Console",
        "Intended Audience :: Developers",
        "License :: OSI Approved :: Apache Software License",
        "Operating System :: POSIX",
        "Programming Language :: Python :: 3.5",
        "Programming Language :: Python :: 3.6",
        "Programming Language :: Python :: 3.7",
        "Topic :: Software Development :: Quality Assurance"
    ]
)<|MERGE_RESOLUTION|>--- conflicted
+++ resolved
@@ -41,13 +41,8 @@
         "humanfriendly>=4.0,<5.0",
         "psycopg2-binary>=2.7,<3.0",
         "modelforge>=0.9.3,<0.10.0",
-<<<<<<< HEAD
-        "lookout-sdk>=0.2.0,<0.3",
-        "tqdm>=4.28.1,<5.0",
-=======
         "requirements-parser>=0.2.0,<2.0",
         "lookout-sdk>=0.4.1,<0.5",
->>>>>>> 5b7ebc90
         "typing;python_version<'3.5'",
     ],
     extras_require={
